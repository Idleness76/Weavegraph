//! # Streaming Events Example
//!
//! This example demonstrates how to stream events from a Weavegraph workflow
//! using `App::invoke_streaming`. This pattern is the foundation for building
//! real-time web dashboards, SSE endpoints, or WebSocket connections without
//! wiring `AppRunner` by hand.
//!
//! ## What This Example Shows
//!
//! 1. **Invoking the workflow** - `App::invoke_streaming(initial_state)`
//! 2. **Consuming events** - Convert `EventStream` into an async iterator
//! 3. **Forwarding to clients** - Serialize events to JSON/SSE/WebSocket frames
//! 4. **Awaiting completion** - Join the workflow handle for the final state
//!
//! ## Architecture
//!
//! ```text
//! ┌─────────────────┐
//! │  Workflow Node  │ ──ctx.emit()──┐
//! └─────────────────┘                │
//!                                    ▼
//! ┌────────────────────────────────────────┐
//! │  EventHub (broadcasts to all streams)  │
//! └─────────┬──────────────────────────────┘
//!           │
//!           ├─────────────┐
//!           ▼             ▼
//!     StdOutSink     EventStream ──→ Your Code / SSE / WebSocket
//! ```
//!
//! ## Web Integration
//!
//! For Axum/HTTP integration, convert the `EventStream` returned by
//! `invoke_streaming` into SSE frames (see `demo7_axum_sse.rs`).
//!
//! ```ignore
//! use axum::response::sse::{Event as SseEvent, Sse};
//! use futures_util::StreamExt;
//!
//! async fn stream_handler(State(app): State<Arc<App>>) -> Sse<_> {
//!     let (workflow, events) = app.invoke_streaming(initial_state).await;
//!
//!     tokio::spawn(async move {
//!         if let Err(err) = workflow.await.and_then(|res| res) {
//!             tracing::error!("workflow failed: {err}");
//!         }
//!     });
//!
//!     let sse_stream = events.into_async_stream().map(|event| {
//!         Ok(SseEvent::default().json_data(event).unwrap())
//!     });
//!     Sse::new(sse_stream)
//! }
//! ```
//!
//! **Key Points:**
//! - `App::invoke_streaming` handles the `AppRunner` boilerplate for you
//! - `EventStream::into_async_stream` is ideal for SSE/WebSocket integrations
//! - Drop-in convenience methods (`invoke_with_channel`, `invoke_with_sinks`) remain for simple scripts
//!
//! ## Run This Example
//!
//! ```bash
//! cargo run --example streaming_events
//! ```

use async_trait::async_trait;
<<<<<<< HEAD
use futures_util::StreamExt;
=======
use flume;
use miette::{self, IntoDiagnostic, Result};
>>>>>>> 0b348a94
use serde_json::json;
use std::sync::Arc;

use weavegraph::{
    channels::Channel,
    event_bus::Event,
    graphs::GraphBuilder,
    message::Message,
    node::{Node, NodeContext, NodeError, NodePartial},
    state::{StateSnapshot, VersionedState},
    types::NodeKind,
};

use tracing::info;
use tracing_error::ErrorLayer;
use tracing_subscriber::{layer::SubscriberExt, util::SubscriberInitExt, EnvFilter};

fn init_tracing() {
    tracing_subscriber::registry()
        .with(
            tracing_subscriber::fmt::layer()
                .with_target(false)
                .with_thread_ids(false)
                .with_thread_names(false)
                .compact(),
        )
        .with(
            EnvFilter::from_default_env()
                .add_directive("weavegraph=info".parse().unwrap())
                .add_directive("streaming_events=info".parse().unwrap()),
        )
        .with(ErrorLayer::default())
        .init();
}

fn init_miette() {
    miette::set_panic_hook();
}

/// Demo node that emits several events during execution.
/// This simulates a real workflow that produces incremental updates.
struct ProcessingNode;

#[async_trait]
impl Node for ProcessingNode {
    async fn run(
        &self,
        snapshot: StateSnapshot,
        ctx: NodeContext,
    ) -> Result<NodePartial, NodeError> {
        let query = snapshot
            .messages
            .first()
            .map(|m| m.content.as_str())
            .unwrap_or("default query");

        // Emit events at each step (these will be streamed to clients)
        ctx.emit("processing", format!("Starting to process: {}", query))?;
        tokio::time::sleep(tokio::time::Duration::from_millis(300)).await;

        ctx.emit("processing", "Step 1/3: Analyzing input")?;
        tokio::time::sleep(tokio::time::Duration::from_millis(300)).await;

        ctx.emit("processing", "Step 2/3: Computing result")?;
        tokio::time::sleep(tokio::time::Duration::from_millis(300)).await;

        ctx.emit("processing", "Step 3/3: Formatting output")?;
        tokio::time::sleep(tokio::time::Duration::from_millis(300)).await;

        ctx.emit("processing", "Processing complete!")?;

        Ok(NodePartial::new().with_messages(vec![Message::assistant(
            "Processing finished successfully.",
        )]))
    }
}

#[tokio::main]
async fn main() -> Result<()> {
    init_tracing();
    init_miette();

    info!("=== Streaming Events Example ===\n");

    // 1. Build the workflow graph (compile once, reuse many times)
    info!("Building workflow graph...");
    let graph = Arc::new(
        GraphBuilder::new()
            .add_node(NodeKind::Custom("Processor".into()), ProcessingNode)
            .add_edge(NodeKind::Start, NodeKind::Custom("Processor".into()))
            .add_edge(NodeKind::Custom("Processor".into()), NodeKind::End)
            .compile()?,
    );

<<<<<<< HEAD
    // 2. Kick off the workflow using invoke_streaming and grab the live event stream
    println!("Setting up event stream...\n");
    let initial_state = VersionedState::new_with_user_message("Process my data");
    let (workflow_handle, event_stream) = graph.invoke_streaming(initial_state).await;

    // 3. Spawn a task to render each event as JSON (similar to forwarding over SSE)
    let printer = tokio::spawn(async move {
        println!("📡 Streaming events (these could be sent to a web client):\n");
        let mut stream = event_stream.into_async_stream().boxed();
        while let Some(event) = stream.next().await {
            let json_payload = json!({
                "type": match &event {
                    Event::Node(_) => "node",
                    Event::Diagnostic(_) => "diagnostic",
                    Event::LLM(_) => "llm",
                },
                "scope": event.scope_label(),
                "message": event.message(),
                "timestamp": chrono::Utc::now().to_rfc3339(),
            });

            match serde_json::to_string_pretty(&json_payload) {
                Ok(pretty) => println!("📨 Stream event: {pretty}"),
                Err(err) => eprintln!("failed to render event as json: {err}"),
            }
        }
    });

    // 4. Wait for the workflow to finish and surface the result
    let final_state = workflow_handle
        .join()
        .await
        .map_err(|err| -> Box<dyn std::error::Error> { Box::new(err) })?;

    let _ = printer.await;

    println!("\n=== Example Complete ===");
    let final_snapshot = final_state.messages.snapshot();
    if let Some(msg) = final_snapshot.last() {
        println!("Final assistant message: {}", msg.content);
    }
=======
    // 2. Create streaming channel (one per client/request in production)
    info!("Setting up event stream...\n");
    let (tx, rx) = flume::unbounded();

    // 3. Create EventBus with custom sink
    let bus = EventBus::with_sinks(vec![
        Box::new(weavegraph::event_bus::StdOutSink::default()),
        Box::new(ChannelSink::new(tx.clone())),
    ]);

    // 4. Run workflow in background with custom event bus
    let graph_clone = graph.clone();
    let workflow_task = tokio::spawn(async move {
        use weavegraph::runtimes::{runner::AppRunner, CheckpointerType};

        let initial_state = VersionedState::new_with_user_message("Process my data");

        // Create runner with our custom EventBus (don't auto-start listener)
        let mut runner = AppRunner::with_options_and_bus(
            Arc::try_unwrap(graph_clone).unwrap_or_else(|arc| (*arc).clone()),
            CheckpointerType::InMemory,
            false,
            bus,
            true, // start_listener=true
        )
        .await;

        // Create session and run
        let session_id = "stream-example-session".to_string();
        runner
            .create_session(session_id.clone(), initial_state)
            .await
            .ok();

        match runner.run_until_complete(&session_id).await {
            Ok(_) => {
                let _ = tx.send(Event::diagnostic("workflow", "Workflow completed"));
            }
            Err(e) => {
                let _ = tx.send(Event::diagnostic("workflow", format!("Error: {e}")));
            }
        }
    });

    // 6. Consume streamed events as they arrive
    info!("📡 Streaming events (these could be sent to a web client):\n");

    while let Ok(event) = rx.recv_async().await {
        // Convert event to JSON (like you would for SSE or WebSocket)
        let json_payload = json!({
            "type": match event {
                Event::Node(_) => "node",
                Event::Diagnostic(_) => "diagnostic",
            },
            "scope": event.scope_label(),
            "message": event.message(),
            "timestamp": chrono::Utc::now().to_rfc3339(),
        });

        // In production, you'd send this to a web client
        info!(
            "📨 Stream event: {}",
            serde_json::to_string_pretty(&json_payload).into_diagnostic()?
        );

        // Break on completion event
        if event.message().contains("completed") {
            break;
        }
    }

    // Wait for workflow to finish
    workflow_task.await.into_diagnostic()?;

    info!("\n=== Example Complete ===");
    info!("\n💡 Next Steps:");
    info!("   - Use this pattern with Axum for SSE endpoints");
    info!("   - Add multiple ChannelSinks for different clients");
    info!("   - Filter events by scope before streaming");
>>>>>>> 0b348a94

    Ok(())
}<|MERGE_RESOLUTION|>--- conflicted
+++ resolved
@@ -65,12 +65,8 @@
 //! ```
 
 use async_trait::async_trait;
-<<<<<<< HEAD
-use futures_util::StreamExt;
-=======
 use flume;
 use miette::{self, IntoDiagnostic, Result};
->>>>>>> 0b348a94
 use serde_json::json;
 use std::sync::Arc;
 
@@ -165,49 +161,6 @@
             .compile()?,
     );
 
-<<<<<<< HEAD
-    // 2. Kick off the workflow using invoke_streaming and grab the live event stream
-    println!("Setting up event stream...\n");
-    let initial_state = VersionedState::new_with_user_message("Process my data");
-    let (workflow_handle, event_stream) = graph.invoke_streaming(initial_state).await;
-
-    // 3. Spawn a task to render each event as JSON (similar to forwarding over SSE)
-    let printer = tokio::spawn(async move {
-        println!("📡 Streaming events (these could be sent to a web client):\n");
-        let mut stream = event_stream.into_async_stream().boxed();
-        while let Some(event) = stream.next().await {
-            let json_payload = json!({
-                "type": match &event {
-                    Event::Node(_) => "node",
-                    Event::Diagnostic(_) => "diagnostic",
-                    Event::LLM(_) => "llm",
-                },
-                "scope": event.scope_label(),
-                "message": event.message(),
-                "timestamp": chrono::Utc::now().to_rfc3339(),
-            });
-
-            match serde_json::to_string_pretty(&json_payload) {
-                Ok(pretty) => println!("📨 Stream event: {pretty}"),
-                Err(err) => eprintln!("failed to render event as json: {err}"),
-            }
-        }
-    });
-
-    // 4. Wait for the workflow to finish and surface the result
-    let final_state = workflow_handle
-        .join()
-        .await
-        .map_err(|err| -> Box<dyn std::error::Error> { Box::new(err) })?;
-
-    let _ = printer.await;
-
-    println!("\n=== Example Complete ===");
-    let final_snapshot = final_state.messages.snapshot();
-    if let Some(msg) = final_snapshot.last() {
-        println!("Final assistant message: {}", msg.content);
-    }
-=======
     // 2. Create streaming channel (one per client/request in production)
     info!("Setting up event stream...\n");
     let (tx, rx) = flume::unbounded();
@@ -287,7 +240,6 @@
     info!("   - Use this pattern with Axum for SSE endpoints");
     info!("   - Add multiple ChannelSinks for different clients");
     info!("   - Filter events by scope before streaming");
->>>>>>> 0b348a94
 
     Ok(())
 }